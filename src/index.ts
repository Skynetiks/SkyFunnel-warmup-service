--- conflicted
+++ resolved
@@ -48,11 +48,8 @@
 
 async function addMessageToBatch(message: SQSMessage): Promise<void> {
   let email = "";
-<<<<<<< HEAD
+
   const receiveCount = getMessageReceiveCount(message);
-=======
->>>>>>> ae0e7f73
-
   try {
     email = JSON.parse(message.Body);
   } catch (jsonError) {
@@ -70,13 +67,9 @@
         "Make sure message is correct",
       ]
     );
-<<<<<<< HEAD
     // Delete malformed messages to prevent infinite loops
     await deleteMessageFromQueue(message.ReceiptHandle);
     return;
-=======
-    return; // Don't delete message on parsing error
->>>>>>> ae0e7f73
   }
 
   try {
@@ -102,7 +95,6 @@
         ).toISOString()}). Re-queuing with delay.`
       );
 
-<<<<<<< HEAD
       // Calculate delay in seconds (max 15 minutes for SQS)
       const delaySeconds = Math.min(
         Math.floor((scheduledFor - Date.now()) / 1000),
@@ -132,11 +124,6 @@
         );
         await deleteMessageFromQueue(message.ReceiptHandle);
         return;
-=======
-      if (!success) {
-        Logger.error("[ProcessMessage] Failed to send email", { to });
-        return; // Don't delete message on email send failure
->>>>>>> ae0e7f73
       }
 
       Logger.info(
@@ -148,7 +135,6 @@
       return;
     }
 
-<<<<<<< HEAD
     // Check if the replyFrom email is blocked (8-hour block)
     const isBlocked = await isEmailBlocked(replyFrom);
     if (isBlocked) {
@@ -178,13 +164,7 @@
 
     await addEmailToBatch(replyFrom, messageData);
     Logger.info("[AddMessageToBatch] Message added to batch successfully");
-=======
-    // Will only be triggered if every thing is ok
-    await deleteMessageFromQueue(message.ReceiptHandle);
-    Logger.info("[ProcessMessage] Message deleted from queue", {
-      receiptHandle: message.ReceiptHandle,
-    });
->>>>>>> ae0e7f73
+
   } catch (error) {
     Logger.criticalError(
       "[AddMessageToBatch] Error processing message:",
@@ -385,11 +365,8 @@
       const promise = addMessageToBatch(message);
       promiseArray.push(promise);
     } catch (error) {
-<<<<<<< HEAD
-=======
+      
       // Got an unexpected error, log it and continue
-
->>>>>>> ae0e7f73
       Logger.criticalError(
         "[HandleMessages] Error Processing a Message with a Receipt Handle:",
         {
@@ -413,13 +390,9 @@
   setTimeout(collectMessagesAndScheduleNext, 2 * 60 * 1000); // Check for new messages every 2 minutes
 }
 
-<<<<<<< HEAD
 async function processBatchAndScheduleNext(): Promise<void> {
   await processBatchedEmails();
   setTimeout(processBatchAndScheduleNext, 60 * 60 * 1000); // Process batched emails every hour
-=======
-  setTimeout(processMessagesAndScheduleNext, 5 * 60 * 1000); // 5 minutes
->>>>>>> ae0e7f73
 }
 
 console.log("💻 Warmup Server Started");
